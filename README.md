# SwiftDate 2
### the best way to play with Dates in iOS/Mac/WatchOS/tvOS


Welcome to SwiftDate 2, the second major release of our Date Management Library for Apple's platforms: the goal of this project is to allow developers to manage easily dates operation and timezones conversions in Swift.
SwiftDate allows you:

- [x] Perform **math operations with dates**: ```aDate + 2.weeks + 1.hours``` or ```(1.years - 2.hours + 16.minutes).fromNow()```
- [x] **Full timezone support**. Create ```DateInRegion``` objects and perform operations, get componets in specified timezone with your fav locale settings!
- [x] **Compare dates** with math operators ```<,>,==,<=,>=```. For example you can do ```aDate1 >= aDate2``` or ```aDate1.inTimeRange("15:20","20:20")```
- [x] **Easy get time components in NSDate (UTC) or custom region**. For example: ```aDateInRegion.day``` or ```hour, minutes etc.```
- [x] Easy/optimized way **to get and transform a date from and to strings** (with **relative date supports*** like '2 hours, 5 minutes' etc.)
- [x] Many shortcuts to get intervals and common dates (```isYesterday,isTomorrow...```)
- [x] *... many many other shiny things!*


## What's NSDate (really)

<<<<<<< HEAD
### Carthage

[Carthage](https://github.com/Carthage/Carthage) is a decentralized dependency manager that builds your dependencies and provides you with binary frameworks.

You can install Carthage with [Homebrew](http://brew.sh/) using the following command:

```bash
$ brew update
$ brew install carthage
```

To integrate SwiftDate into your Xcode project using Carthage, specify it in your `Cartfile`:

```ogdl
github "malcommac/SwiftDate" ~> 1.2
```

Run `carthage` to build the framework and drag the built `SwiftDate.framework` into your Xcode project.

##API Documentation
=======
As you know NSDate is the central class of the date/time handling in Foundation framework. In fact NSDate is nothing more than a wrapper around the number of seconds since [Jan 1, 2001 at 00:00 UTC](http://en.wikipedia.org/wiki/Coordinated_Universal_Time) (or GMT).
>>>>>>> 8eb22138

NSDate objects **always represent absolute point in time, and always in UTC format**.
Moreover due to this type of representation **you cannot create a date without including a specific time** (so you cannot create something like ```Dec 25, 2015``` but you need to make something like ```Dec 25, 2015 at 00:00:00 UTC```; this is important when you need to compare dates).

Due to these constraints **NSDate HAS NO CONCEPT OF TIME ZONES**. For example when in London is midnight in New York it is only 6pm of the day before: **both of these dates represent the same point in time and are absolute equals as far for NSDate** (the number of seconds since Jan 1,2001 00:00 remember?).

This important concept is the root of several problems for programmers who are approaching date management in Cocoa.

## It's time for SwiftDate

SwiftDate introduces the concept of ```DateInRegion:``` this class encapsulate an ```UTC NSDate``` and ```Region``` (a region is a structure which hold ```TimeZone, Calendar and Locale```).

In SwiftDate you can get and work with components both for DateInRegion and NSDate.
When you work with NSDate you are working with an UTC date (unless called methods takes a region as argument); **when you work with DateInRegion class all methods and properties are related to the specified world region and settings**.

### Create a Region

A Region is a structure which allows you to encapsulate informations about the timezone, calendar and locale in which a DateInRegion is represented. You can create and share a Region between DateInRegion without problems.
If you plan to use a particular region along your app you can set it as ```defaultRegion()``` with ```Region.setDefaultRegion(...)``` method (default region is also used as default parameter in several NSDate() shortcuts when no other value is passed).

```
// Create a region for Rome (GMT+1) using Gregorian calendar and NSLocale.currentLocale (all init params are optional)
let romeRegion = Region(calType: CalendarType.Gregorian, tzType: TimeZoneNames.Europe.Rome)
```
SwiftDate represent Calendars and TimeZones with custom structures (which, however, can interoperate with classic NSTimeZone and NSCalendar).
Using ```CalendarType``` and ```TimeZoneNames.[Country].[Place]``` you can easily create objects without remembering identifiers.
You can get instances of NSCalendar from CalendarType by calling ```toCalendar()``` method. In the same way, using ```toTimeZone()``` you can get an NSTimeZone instance from a ```TimeZoneCountry``` structure.

### Create a DateInRegion

DateInRegion represent an UTC Date (NSDate instance) in a particular world region. Suppose we want to express a date in GMT+1 region:

```swift
let anUTCDate = ... // Suppose '2015-10-11 08:00:00 UTC'
let dateInRome = DateInRegion(refDate: anUTCDate, TimeZoneNames.Europe.Rome)
```

```dateInRome``` represent passed UTC date in GMT+1 timezone. We clearly see this by getting the hour components of the two objects (remember, both ```NSDate``` and ```DateInRegion``` share the same methods and properties):

```swift
let hourInUTC = anUTCDate.hour // we get '8' from this NSDate
let regionLocal = dateInRome.hour // we get '9' (+1 hour in Rome, from DateInRegion object)
```

## Create Dates

### Create DateInRegion/NSDate from string
You can create NSDate objects from string using a custom formatter or one of the one provided by SwiftDate:

```swift
let date = "2015-01-05T22:10:55.200Z".toDate(DateFormat.ISO8601)
let date = "Fri, 09 Sep 2011 15:26:08 +0200".toDate(DateFormat.RSS)
let date = "09 Sep 2011 15:26:08 +0200".toDate(DateFormat.AltRSS)
let date = "22/01/2015".toDate(DateFormat.Custom("dd/MM/yyyy"))
```

You can also create directly a DateInRegion object in the same way:

```swift
// Input date is +2 Hours from GMT (so GMT is 20:10:55)
// Resulting date will be in Rome (+1 GMT) so is '2015-01-05T21:10:55 GMT+1'.
let dateInRome = DateInRegion(fromString: "2015-01-05T22:10:55.200Z", format: DateFormat.ISO8601, region: Region(tzType: TimeZoneNames.Europe.Rome))
// This convert the dateInRome in New York tz:
let dateInNY = dateInRome.inRegion(region: Region(tzType: TimeZoneNames.America.NewYork))
```

### Create DateInRegion/NSDate from components
Sometimes you need to create an NSDate/DateInRegion from individual time components. 
You have several ways to accomplish it:

#### Chaining Time Units

By composing a set time components ```nanoseconds, seconds, minutes, hours, days, weeks, months, year```)

```swift
// This will produce a DateInRegion with this date NSDate: 'Dec 25, 2015 at 20:10:00 UTC' (Gregorian Calendar)
let dateInUTC = (2015.years | 12.months | 25.days | 20.hours | 10.minutes).inUTCRegion
// This convert the date in UTC region into another region, NY:
let dateInNY = dateInUTC.inRegion(region: Region(tzType: TimeZoneNames.America.NewYork))
```

#### From a time interval from a specified date (fromNow/ago)

By creating a date with an interval from a specified date using ```fromNow/ago```:

```swift
let date = 5.days.fromNow // an NSDate 5 days after the current date/time
let date = 4.hours.ago // an NSDate 4 hours before the current date/time
let date = (5.days + 2.hours - 15.minutes).fromNow // an NSDate 5d,2h,15m after the current date/time
let date = (6.days + 2.hours).fromDate(anotherDate) // an NSDate 6 days and 2 hours after a specified date
let date = (6.hours + 2.minutes).fromNow(region: inRome)
```

#### From a dictionary of time units

By passing a dictionary (```[NSCalendarUnit : AnyObject]```). In this case remeber to specify both calendar and timezone with ```NSCalendarUnit.Calendar``` and ```NSCalendarUnit.TimeZone```.

```swift
var compDict : [NSCalendarUnit:AnyObject]
compDict[.Year] = 2015
compDict[.Month] = 12
compDict[.Day] = 25
compDict[.Hour] = 20
compDict[.Minute] = 15
compDict[.Second] = 33
compDict[.Calendar] = CalendarType.Gregorian.toCalendar() // produce an NSCalendar
compDict[.TimeZone] = TimeZoneNames.Europe.Rome.toTimeZone() // produce an NSTimeZone

// Date is parsed as 25 Dec 2015 at 20:15:33 in Rome (GMT+1)
// Resulting UTC date will be 1 hour before (19:15:33)
let date = compDict.toUTCDate()

// You can also create a DateInRegion with these components
let dateInRome = DateInRegion(components: compDict)
```

The same result can be accomplished using:

```swift
let date = NSDate(params : compDict) // by passing a dict of type [NSCalendarUnit:AnyObject]
let date = NSDate(components: compos) // by passing an NSDateComponents instance
```

#### By passing time units as init parameters

Via init parameters: all parameters are optional unless refDate (the reference date used to fill undefined/not passed components) and the region:

```swift
// First of all we create the region in which the date is expressed. Suppose we want to represent a datetime in Rome (GMT+1).
let region = Region(calType: CalendarType.Gregorian, tzType: TimeZoneNames.Europe.Rome)

// Suppose anotherDate is: Nov 15, 2014 at 20:30:44
// Now we create the date by setting only year,month,day and hour (all other missing params will be taken from anotherDate).
let date = NSDate(refDate: anotherDate, year: 2015, month: 12, day: 25, hour: 22, region: region)
// ... Produce date is Dec 25 2015 at 22:30:44 in GMT+1
// (will be Dec 25, 2015 at 21:30:44 in UTC)
```

#### Create Dates at start/end of a time unit
You can also create an NSDate at the start or end of a particular datetime unit expressed with ```NSCalendarUnit```.

```swift
// Suppose we have anotherDate = Dec 13 2015 at 14:20:00 UTC.
// To get a NSDate at the start of the month (december) we can use:
let sMonth = anotherDate.startOf(.Month) // 2015-12-01 00:00:00 UTC

// The same behaviour can be obtained using endOf() method.
// In this example we get the last moment of the current hour from our date
let sMonth = anotherDate.endOf(.Hour) // 2015-12-01 14:59:59 UTC

// We can also express it in another timezone
// Suppose region = Region(tzType: TimeZoneNames.Europe.Rome)
let sMonthInRome = anotherDate.startOf(.Month, inRegion: region) // 2015-11-30 23:00:00 UTC or 2015-12-01 00:00:00 GMT+1/Rome 
```

### Inspect DateInRegion or NSDate components

As we said the only difference between an NSDate and DateInRegion is the second one represent an UTC date (NSDate) in a particular world's zone.

**All methods and properties which follows are the same for both of the classes but while in NSDate returns value in UTC, in DateRegion variant values are returned in represented timezone.**

Suppose you have:

```swift
let inRome = ... // 2015-02-01 00:45:00 Europe/Rome (+1 from GMT)
let inUTC = inRome.UTCDate() ... // get the UTC date: '2015-01-31 23:45:00 UTC
```

You can get these properties:

* ```.era```
* ```.year```
* ```.yearForWeekYear```
* ```.month```
* ```.monthName```
* ```.monthDays```
* ```.week```
* ```.weekOfYear```
* ```.weekOfMonth```
* ```.weekday```
* ```.weekdayOrdinal```
* ```.day```
* ```.hour```
* ```.minute```
* ```.seconds```
* ```.nanosecond```
* ```.firstDayOfWeek```
* ```.lastDayOfWeek```
* ```.leapMonth```
* ```.leapYear```
* ```.UTCDate``` (for DateInRange. Return the absolute UTC representation of the local time)
* ```.LocalDate``` (for DateInRange. Convert the local date to the UTC NSDate representation taking care of the timezone)
* ```.components``` return the NSDateComponents of a date
* ```.components(inRegion:)``` for NSDate: to get components in a specific region


So, for example, if you type ```inRome.day``` you will get 01 (Feb), while ```inUTC.day``` will get 31 (Jan).

### Math operations with DateInRegion/NSDate

Math operators ```+,-``` are supported both for plain NSDate and DateInRegion

```swift
// With NSDate
let refDate = NSDate(timeIntervalSince1970: 1447630200) // Sun, 15 Nov 2015 23:30:00 UTC
let newDate = (refDate + 2.hours + 1.days) // Mon, 17 Nov 2015 01:30:00 UTC

// With DateInRegion
let format = DateFormat.Custom("YYYY-mm-dd")
let regionRome = Region(tzType: TimeZoneNames.Europe.Rome)
let initialDateInRegion = DateInRegion(fromString:"2012-01-01", format: format, region: regionRome) // 2012-01-01 00:00:00 E/Rome

let newDateInRegion = (initialDateInRegion + 1.days + 2.hours) // 2012-01-02 02:00:00 E/Rome
```

You can also use add() methods set to add components to your date. Both of them are available for plain NSDate and DateInRegion:

* ```add(years:months:weekOfYear:days:hours:minutes:seconds:nanoseconds:)``` where all paramters are optional
* ```add(components:)``` you can pass an ```NSDateComponents``` to add
* ```add(params:)``` where you can pass an ```[NSCalendarUnit:AnyObject]``` dictionary

Just an example:

```swift
// Reference date is: Thu, 19 Nov 2015 19:00:00 UTC (1447959600 from 1970)
let refDate = NSDate(timeIntervalSince1970: 1447959600)
// New date must be 2017-01-21 14:00:00 +0000
// Remember: all paramters are optional; in this example we have ignored minutes and seconds for example.
let newDate = refDate.add(years: 1, months: 2, days: 1, hours: 2)
```

Another example with NSDateComponents:

```swift
let refDate = NSDate(timeIntervalSince1970: 1447959600)
let compsToAdd = NSDateComponents()
compsToAdd.day = 2
compsToAdd.hour = 1
compsToAdd.minute = 45
let newDate = refDate.add(compsToAdd)
let valid = (newDate.year == 2015 && newDate.month == 11 && newDate.day == 21 && newDate.hour == 20 && newDate.minute == 45 && newDate.second == 0)
```

### Compare DateInRegion/NSDate

Both NSDate and DateInRegion allows you to compare dates; as usual while NSDate
These methods are available:

* All math operations are supported ```>=,<=,<,>, ==``` both for NSDate and DateInRegion!
* ```isToday()``` true if date represent the current date (timezone is set UTC for simple NSDate)
* ```isYesterday()``` true if date represent the yesterday's date (timezone is set UTC for simple NSDate)
* ```isTomorrow()``` true if date represent the next day after today (timezone is set UTC for simple NSDate)
* ```isWeekend()``` true if date represent a weekend day according to specified calendar (the DefaultRegion's calendar one for NSDate, the one specified in Region if you are using DateInRegion)

## Timezone conversion with DateInRegion chaining
You can convert a DateInRegion easily using chaining.
Let me show it:

```swift
let UTCDate = NSDate() // suppose 2015-05-31 23:30:00 UTC
let finalHour = UTCDate.inRegion(regionNY).inRegion(regionRome).hour // 00 (00:30 of 2015-06-01)
```

### From DateInRegion/NSDate to strings

Convert a date into a string is pretty easy too.
Both NSDate and DateInRegion supports the following methods.
SwiftDate use a per-thread cached ```NSDateFormatter``` in order to avoid multiple allocations at each call (NSDateFormatter instances are very expensive to create! However you don't need to be worried about that, is transparent to you!)

Formatting methods are:
* ```.toString(format:)``` Print date with specified format (see below to get a table of symbols you can use to represent each component)
* ```.toISO8601String()``` Print an ISO8601 formatted string
* ```.toString(style:,dateStyle:,timeStyle:)``` Print a string with a common style for date/time (see ```NSDateFormatterStyle```) or specify a style for date and another for time.
* ```.toShortString(date:time)``` Print a short representation of the both date and time (or only one of them according to parameters)
* ```.toMediumString(date:time:)``` Print a medium representation of the both date and time (or only one of them according to parameters)
* ```.toLongString(date:time:)``` Print a long representation of the both date and time (or only one of them according to parameters)

Some examples:

```swift
// Create a NSDate (UTC) from string and transform it into DateInRegion
let date = "2015-01-05T22:10:55.000Z".toDate(DateFormat.ISO8601)!.inRegion(romeRegion)
// The same behaviour can be also accomplished using DateInRegion(fromString:format:region)
let date = DateInRegion("2015-01-05T22:10:55.000Z",DateFormat,ISO8601,romeRegion)

// We can print the date (it also works with plain NSDate too!)
// Just some examples:
print("\(date.toISO8601String())") // to UTC ISO8601: "2015-01-05T22:10:55.000Z"
print("\(date.toMediumString())") // to E/Rome: "Jan 5, 2015, 11:10:55 PM"
print(date.toString(DateFormat.Custom("YYYY-MM-dd HH 'at' HH:mm"))) // to E/Rome: "2015-01-05 23 at 23:10"
```

#### From DateInRegion/NSDate to relative strings

* ```.toRelativeString(fromDate:abbreviated:maxUnits:)```

Finally you can also get a relative representation of the string (ie. "2 hours ago", "1 day ago"...) by using:

```swift
let string = date.toRelativeString(fromDate: nil, abbreviated: false, maxUnits:2)
```

This example tell to SwiftDate to return a relative representation of the date by comparing it to the current date (nil in fromDate means NSDate()) without using an abbreviated form (use "seconds" not "secs", or "years" not "ys") and with a max number of units of 2 (this is used to get the approximation units to print, ie "2 hours, 30 minutes" are 2 units, "2 hours, 30 minutes, 5 seconds" are 3 units).

You can also translate components by localizing ```SwiftDate.localizable``` file (we accept pull requests for them)
<|MERGE_RESOLUTION|>--- conflicted
+++ resolved
@@ -16,30 +16,7 @@
 
 ## What's NSDate (really)
 
-<<<<<<< HEAD
-### Carthage
-
-[Carthage](https://github.com/Carthage/Carthage) is a decentralized dependency manager that builds your dependencies and provides you with binary frameworks.
-
-You can install Carthage with [Homebrew](http://brew.sh/) using the following command:
-
-```bash
-$ brew update
-$ brew install carthage
-```
-
-To integrate SwiftDate into your Xcode project using Carthage, specify it in your `Cartfile`:
-
-```ogdl
-github "malcommac/SwiftDate" ~> 1.2
-```
-
-Run `carthage` to build the framework and drag the built `SwiftDate.framework` into your Xcode project.
-
-##API Documentation
-=======
 As you know NSDate is the central class of the date/time handling in Foundation framework. In fact NSDate is nothing more than a wrapper around the number of seconds since [Jan 1, 2001 at 00:00 UTC](http://en.wikipedia.org/wiki/Coordinated_Universal_Time) (or GMT).
->>>>>>> 8eb22138
 
 NSDate objects **always represent absolute point in time, and always in UTC format**.
 Moreover due to this type of representation **you cannot create a date without including a specific time** (so you cannot create something like ```Dec 25, 2015``` but you need to make something like ```Dec 25, 2015 at 00:00:00 UTC```; this is important when you need to compare dates).
