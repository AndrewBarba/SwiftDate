<p align="center" >
  <img src="https://raw.githubusercontent.com/malcommac/SwiftDate/master/swiftdate-4-logo.png" width=189px height=191 alt="SwiftDate" title="SwiftDate">
</p>

[![Carthage compatible](https://img.shields.io/badge/Carthage-compatible-4BC51D.svg?style=flat)](https://github.com/Carthage/Carthage) [![CI Status](https://travis-ci.org/malcommac/SwiftDate.svg)](https://travis-ci.org/malcommac/SwiftDate) [![Version](https://img.shields.io/cocoapods/v/SwiftDate.svg?style=flat)](http://cocoadocs.org/docsets/SwiftDate) [![License](https://img.shields.io/cocoapods/l/SwiftDate.svg?style=flat)](http://cocoadocs.org/docsets/SwiftDate) [![Platform](https://img.shields.io/cocoapods/p/SwiftDate.svg?style=flat)](http://cocoadocs.org/docsets/SwiftDate)

We really ♥ Swift and we think that dates and timezones management should be painless: this is the reason we made SwiftDate, probability the best way to manage date and time in Swift.

Choose SwiftDate for your next project, or migrate over your existing projects—you'll be happy you did!

<p align="center" >★★ <b>Star our github repository to help us!</b> ★★</p>
<p align="center" ><h2><a href="http://malcommac.github.io/SwiftDate">SwiftDate website</a></h2></p>

## Main features
That's an highlight of the main features you can found in SwiftDate:

* **Simple math operation with dates!** Example: `aDate + 2.weeks + 1.hour or (1.year - 2.hours + 16.minutes).fromNow()`
* **Easy conversions to and from timezone, locale and calendar**. Use helper class `DateInRegion` and perform conversions with components and operations!
* **Compare dates with math operators** `<,>,==,<=,>=`. For example you can do `aDate1 >= aDate2 or aDate1.isIn(anotherDate,.day)`
* **Easily work with time components**. E.g. `aDateInRegion.day` or `hour`, `minutes` etc. expressed in your favourite timezone!
* **Easy and optimized way to get and transform a date from and to strings**: supports both colloquial (human readable) and fixed formats (**ISO8601, AltRSS, RSS, Extended, .NET and custom string as per Unicode standard**)
* **Express time interval in other time units**; for example `120.seconds.in(.minutes) // 2 minutes`
* **Many shortcuts to get intervals, work with time units, intervals and common date operations** (`isYesterday,isTomorrow,isBefore()`...)
* ... [many many other shiny things!](http://malcommac.github.io/SwiftDate)

## How to get started

* **Check our website [http://malcommac.github.io/SwiftDate/index.html](http://malcommac.github.io/SwiftDate) to learn more about all available functions with a comprehensive list of examples**
* Install SwiftDate via CocoaPods, Chartage or Swift Package Manager
* Have fun!

## Documentation
* **On [http://malcommac.github.io/SwiftDate/index.html](http://malcommac.github.io/SwiftDate/index.html) to learn more about all available functions with a comprehensive list of examples**
* The **latest [full class documentation is available here](http://cocoadocs.org/docsets/SwiftDate/4.0.6/)**

Code is documented for Xcode, so you can use built in documentation panel to learn more about the library.

You can also generate latest documentation using [Jazzy](https://github.com/realm/jazzy); install Jazzy via ```gem install jazzy``` then, from terminal, move to ```/SwiftDate``` folder and type ```jazzy -c jazzy.yaml```. Documentation will be generated in ```docs``` folder.

## Communication
- If you **need help**, use [Stack Overflow](http://stackoverflow.com/questions/tagged/swiftdate). (Tag 'swiftdate')
- If you'd like to **ask a general question**, use [Stack Overflow](http://stackoverflow.com/questions/tagged/swiftdate).
- If you **found a bug**, _and can provide steps to reliably reproduce it_, [open an issue](https://github.com/malcommac/SwiftDate/issues/new).
- If you **have a feature request**, [open an issue](https://github.com/malcommac/SwiftDate/issues/new).
- If you **want to contribute**, [submit a pull request](https://github.com/malcommac/SwiftDate/compare).

## Current Release

Last release is: 4.0.6 [Download here](https://github.com/malcommac/SwiftDate/releases/tag/4.0.6) released on Mon, Oct 17, 2016.

A complete list of changes for each release is available in [CHANGELOG](CHANGELOG.md) file.

## Help Us!
Currently we need translations for [SwiftDate.bundle](https://github.com/malcommac/SwiftDate/tree/master/src/Support/SwiftDate.bundle).
Help us with a pull request!

Currently SwiftDate supports:
* English (since 4.0.0)
* Italian (since 4.0.0)
* German (made by to [hackolein](https://github.com/hackolein), since 4.0.3)
* Dutch (made by [hout](https://github.com/Hout), since 4.0.0)
* French (made by [pierrolivier](https://github.com/pierrolivier), since 4.0.5)
* Indonesian (made by [suprie](https://github.com/suprie), since 4.0.5)
<<<<<<< HEAD
* Chinese (made by [codingrhythm](https://github.com/codingrhythm), since 4.0.5)
=======
* Simplified Chinese (made by [codingrhythm](https://github.com/codingrhythm), since 4.0.5)
* Traditional Chinese (made by [rynecheow](https://github.com/rynecheow), since 4.0.7)
>>>>>>> 85a6b8a1

Make a pull request and add your language!

## Installation

SwiftDate supports multiple methods for installing the library in a project.

## Installation with CocoaPods

[CocoaPods](http://cocoapods.org) is a dependency manager for Objective-C, which automates and simplifies the process of using 3rd-party libraries like SwiftDate in your projects.You can install it with the following command:

```bash
$ gem install cocoapods
```

> CocoaPods 1.0.1+ is required to build SwiftDate 4+ (along with Swift 3 and Xcode 8).

#### Podfile

To integrate SwiftDate into your Xcode project using CocoaPods, specify it in your `Podfile`:

```ruby
source 'https://github.com/CocoaPods/Specs.git'
platform :ios, '8.0'

target 'TargetName' do
use_frameworks!
pod 'SwiftDate', '~> 4.0'
end
```

Then, run the following command:

```bash
$ pod install
```

### Installation with Carthage

[Carthage](https://github.com/Carthage/Carthage) is a decentralized dependency manager that builds your dependencies and provides you with binary frameworks.

You can install Carthage with [Homebrew](http://brew.sh/) using the following command:

```bash
$ brew update
$ brew install carthage
```

To integrate SwiftDate into your Xcode project using Carthage, specify it in your `Cartfile`:

```ogdl
github "malcommac/SwiftDate" ~> 4.0
```

Run `carthage` to build the framework and drag the built `SwiftDate.framework` into your Xcode project.

## Requirements

Actually current official version is 4.0.7 and it's compatible with:

* Swift 3.0+
* iOS 8 or later
* macOS 10.10 or later
* watchOS 2.0 or later
* tvOS 9.0 or later
* ...and virtually any platform which is compatible with Swift 3 and implements the Swift Foundation Library

Are you searching for an old (unsupported) SwiftDate version?
Check out:
* [Swift 2.3 Branch](https://github.com/malcommac/SwiftDate/tree/feature/swift_23)
* Swift 2.2 use version 3.0.8 in CocoaPods


## Credits & License
SwiftDate is owned and maintained by [Daniele Margutti](http://www.danielemargutti.com/) along with main contribution of [Jeroen Houtzager](https://github.com/Hout).

As open source creation any help is welcome!

The code of this library is licensed under MIT License; you can use it in commercial products without any limitation.

The only requirement is to add a line in your Credits/About section with the text below:

```
Date and Time Management is provided by SwiftDate - http://www.swift-date.com
Created by Daniele Margutti and licensed under MIT License.
```

## Your App and SwiftDate
If you want we are interested in making a list of all projects which uses this library. Feel free to open an Issue on GitHub so with the name and links of your project; we'll add it to this site.<|MERGE_RESOLUTION|>--- conflicted
+++ resolved
@@ -61,12 +61,8 @@
 * Dutch (made by [hout](https://github.com/Hout), since 4.0.0)
 * French (made by [pierrolivier](https://github.com/pierrolivier), since 4.0.5)
 * Indonesian (made by [suprie](https://github.com/suprie), since 4.0.5)
-<<<<<<< HEAD
-* Chinese (made by [codingrhythm](https://github.com/codingrhythm), since 4.0.5)
-=======
 * Simplified Chinese (made by [codingrhythm](https://github.com/codingrhythm), since 4.0.5)
 * Traditional Chinese (made by [rynecheow](https://github.com/rynecheow), since 4.0.7)
->>>>>>> 85a6b8a1
 
 Make a pull request and add your language!
 
